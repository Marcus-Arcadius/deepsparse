# Copyright (c) 2021 - present / Neuralmagic, Inc. All Rights Reserved.
#
# Licensed under the Apache License, Version 2.0 (the "License");
# you may not use this file except in compliance with the License.
# You may obtain a copy of the License at
#
#    http://www.apache.org/licenses/LICENSE-2.0
#
# Unless required by applicable law or agreed to in writing,
# software distributed under the License is distributed on an "AS IS" BASIS,
# WITHOUT WARRANTIES OR CONDITIONS OF ANY KIND, either express or implied.
# See the License for the specific language governing permissions and
# limitations under the License.


"""
Input/Output Schemas for Object Detection with YOLO
"""

from collections import namedtuple
<<<<<<< HEAD
from pathlib import Path
from typing import Any, Dict, Generator, Iterable, List, Union
=======
from typing import Any, Generator, Iterable, List, Union
>>>>>>> 84309ea6

import numpy
from pydantic import BaseModel, Field

from deepsparse.pipelines import Joinable, Splittable


__all__ = [
    "YOLOOutput",
    "YOLOInput",
]

_YOLOImageOutput = namedtuple(
    "_YOLOImageOutput", ["predictions", "boxes", "scores", "labels"]
)


class YOLOInput(BaseModel, Splittable):
    """
    Input model for object detection
    """

    images: Union[str, List[str], List[Any]] = Field(
        description="List of images to process"
    )
    iou_thres: float = Field(
        default=0.25,
        description="minimum IoU overlap threshold for a prediction to be valid",
    )
    conf_thres: float = Field(
        default=0.45,
        description="minimum confidence score for a prediction to be valid",
    )

    @classmethod
    def from_files(cls, files: List[str], **kwargs) -> "YOLOInput":
        """
        :param files: list of file paths to create YOLOInput from
        :param kwargs: extra keyword args to pass to YOLOInput constructor
        :return: YOLOInput constructed from files
        """
        if "images" in kwargs:
            raise ValueError(
                f"argument 'images' cannot be specified in {cls.__name__} when "
                "constructing from file(s)"
            )
        return cls(images=files, **kwargs)

    class Config:
        arbitrary_types_allowed = True

<<<<<<< HEAD
    @staticmethod
    def create_test_inputs(
        batch_size: int = 1,
    ) -> Dict[str, Union[Union[List[str], str, List[Any]]]]:
        """
        Create and return a test input for this schema

        :param batch_size: The batch_size of inputs to return
        :return: A dict representing inputs for Yolo pipeline
        """

        sample_image_path = Path(__file__).parents[0] / "sample_images" / "basilica.jpg"
        sample_image_abs_path = str(sample_image_path.absolute())

        images = [sample_image_abs_path for _ in range(batch_size)]
        return {"images": images}

=======
>>>>>>> 84309ea6
    def split(self) -> Generator["YOLOInput", None, None]:
        """
        Split a current `YOLOInput` object with a batch size b, into a
        generator of b smaller objects with batch size 1, the returned
        object can be iterated on.

        :return: A Generator of smaller `YOLOInput` objects each
            representing an input of batch-size 1
        """
<<<<<<< HEAD

        images = self.images

        # case 1: do nothing if single input of batch_size 1
        if isinstance(images, str):
            yield self

        elif isinstance(images, list) and len(images) and isinstance(images[0], str):
            # case 2: List[str, Any] -> multiple images of size 1
            for image in images:
                yield YOLOInput(images=image)

        else:
            raise ValueError(f"Could not breakdown {self} into smaller batches")

=======

        images = self.images

        is_batch_size_1 = isinstance(images, str) or (
            isinstance(images, numpy.ndarray) and images.ndim == 3
        )
        if is_batch_size_1:
            # case 1: str, numpy.ndarray(3D)
            yield self

        elif isinstance(images, numpy.ndarray) and images.ndim != 4:
            raise ValueError(f"Could not breakdown {self} into smaller batches")

        else:
            # case 2: List[str, Any], numpy.ndarray(4D) -> multiple images of size 1
            for image in images:
                yield YOLOInput(images=image)

>>>>>>> 84309ea6

class YOLOOutput(BaseModel, Joinable):
    """
    Output model for object detection
    """

    predictions: List[List[List[float]]] = Field(description="List of predictions")
    boxes: List[List[List[float]]] = Field(
        description="List of bounding boxes, one for each prediction"
    )
    scores: List[List[float]] = Field(
        description="List of scores, one for each prediction"
    )
    labels: List[List[str]] = Field(
        description="List of labels, one for each prediction"
    )

    def __getitem__(self, index):
        if index >= len(self.predictions):
            raise IndexError("Index out of range")

        return _YOLOImageOutput(
            self.predictions[index],
            self.boxes[index],
            self.scores[index],
            self.labels[index],
        )

    def __iter__(self):
        for index in range(len(self.predictions)):
            yield self[index]

    @staticmethod
    def join(
        outputs: Iterable["YOLOOutput"],
    ) -> "YOLOOutput":
        """
        Takes in ab Iterable of `YOLOOutput` objects and combines
        them into one object representing a bigger batch size

        :return: A new `YOLOOutput` object that represents a bigger batch
        """
        predictions = list()
        boxes = list()
        scores = list()
        labels = list()

        for yolo_output in outputs:
            for image_output in yolo_output:
                predictions.append(image_output.predictions)
                boxes.append(image_output.boxes)
                scores.append(image_output.scores)
                labels.append(image_output.labels)

        return YOLOOutput(
            predictions=predictions, boxes=boxes, scores=scores, labels=labels
        )<|MERGE_RESOLUTION|>--- conflicted
+++ resolved
@@ -18,12 +18,7 @@
 """
 
 from collections import namedtuple
-<<<<<<< HEAD
-from pathlib import Path
-from typing import Any, Dict, Generator, Iterable, List, Union
-=======
 from typing import Any, Generator, Iterable, List, Union
->>>>>>> 84309ea6
 
 import numpy
 from pydantic import BaseModel, Field
@@ -75,26 +70,6 @@
     class Config:
         arbitrary_types_allowed = True
 
-<<<<<<< HEAD
-    @staticmethod
-    def create_test_inputs(
-        batch_size: int = 1,
-    ) -> Dict[str, Union[Union[List[str], str, List[Any]]]]:
-        """
-        Create and return a test input for this schema
-
-        :param batch_size: The batch_size of inputs to return
-        :return: A dict representing inputs for Yolo pipeline
-        """
-
-        sample_image_path = Path(__file__).parents[0] / "sample_images" / "basilica.jpg"
-        sample_image_abs_path = str(sample_image_path.absolute())
-
-        images = [sample_image_abs_path for _ in range(batch_size)]
-        return {"images": images}
-
-=======
->>>>>>> 84309ea6
     def split(self) -> Generator["YOLOInput", None, None]:
         """
         Split a current `YOLOInput` object with a batch size b, into a
@@ -104,23 +79,6 @@
         :return: A Generator of smaller `YOLOInput` objects each
             representing an input of batch-size 1
         """
-<<<<<<< HEAD
-
-        images = self.images
-
-        # case 1: do nothing if single input of batch_size 1
-        if isinstance(images, str):
-            yield self
-
-        elif isinstance(images, list) and len(images) and isinstance(images[0], str):
-            # case 2: List[str, Any] -> multiple images of size 1
-            for image in images:
-                yield YOLOInput(images=image)
-
-        else:
-            raise ValueError(f"Could not breakdown {self} into smaller batches")
-
-=======
 
         images = self.images
 
@@ -139,7 +97,6 @@
             for image in images:
                 yield YOLOInput(images=image)
 
->>>>>>> 84309ea6
 
 class YOLOOutput(BaseModel, Joinable):
     """
